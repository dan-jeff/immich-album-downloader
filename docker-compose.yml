version: '3.9'

services:
  backend:
    container_name: immich-downloader-backend
    build:
      context: ./backend
      dockerfile: ImmichDownloader.Web/Dockerfile
    environment:
      - ASPNETCORE_ENVIRONMENT=${ASPNETCORE_ENVIRONMENT:-Development}
      - ASPNETCORE_URLS=http://+:5000
      - ConnectionStrings__DefaultConnection=Data Source=/app/data/immich_downloader.db
      - JWT_SECRET_KEY=${JWT_SECRET_KEY}
      - JWT_SKIP_VALIDATION=true
      - Jwt__Issuer=${JWT_ISSUER:-ImmichDownloader}
      - Jwt__Audience=${JWT_AUDIENCE:-ImmichDownloader}
      - Jwt__TokenLifetimeHours=${JWT_TOKEN_LIFETIME_HOURS:-24}
      - ALLOWED_ORIGINS=http://localhost:3000,http://localhost:8082,http://127.0.0.1:8082
    volumes:
      - backend-data:/app/data
    expose:
      - "5000"
    restart: unless-stopped

  frontend:
    container_name: immich-downloader-frontend
    build:
      context: ./frontend
      dockerfile: Dockerfile
      args:
        - REACT_APP_API_URL=/api
    expose:
      - "80"
    restart: unless-stopped

  nginx:
    container_name: immich-downloader-nginx
    image: nginx:alpine
    ports:
      - "8082:80"
    volumes:
      - ./nginx.conf:/etc/nginx/nginx.conf:ro
<<<<<<< HEAD
=======
    depends_on:
      - frontend
      - backend
>>>>>>> bf263f1d
    restart: unless-stopped

volumes:
  backend-data:<|MERGE_RESOLUTION|>--- conflicted
+++ resolved
@@ -40,13 +40,7 @@
       - "8082:80"
     volumes:
       - ./nginx.conf:/etc/nginx/nginx.conf:ro
-<<<<<<< HEAD
-=======
-    depends_on:
-      - frontend
       - backend
->>>>>>> bf263f1d
-    restart: unless-stopped
 
 volumes:
   backend-data: